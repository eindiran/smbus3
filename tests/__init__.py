--- conflicted
+++ resolved
@@ -12,11 +12,7 @@
 from .test_datatypes import TestDataTypes
 from .test_smbus3 import TestI2CMsg, TestI2CMsgRDWR, TestSMBus, TestSMBusWrapper
 
-<<<<<<< HEAD
 __version__ = "0.5.4"
-__all__ = ["TestDataTypes", "TestI2CMsg", "TestI2CMsgRDWR", "TestSMBus", "TestSMBusWrapper"]
-=======
-__version__ = "0.5.3"
 __all__ = ["TestDataTypes", "TestI2CMsg", "TestI2CMsgRDWR", "TestSMBus", "TestSMBusWrapper"]
 
 
@@ -26,5 +22,4 @@
     """
 
     def test_version(self):
-        self.assertEqual(__version__, smbus3.__version__)
->>>>>>> 5d7ea0a1
+        self.assertEqual(__version__, smbus3.__version__)